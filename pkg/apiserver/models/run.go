/*
Copyright (c) 2021 PaddlePaddle Authors. All Rights Reserve.

Licensed under the Apache License, Version 2.0 (the "License");
you may not use this file except in compliance with the License.
You may obtain a copy of the License at

    http://www.apache.org/licenses/LICENSE-2.0

Unless required by applicable law or agreed to in writing, software
distributed under the License is distributed on an "AS IS" BASIS,
WITHOUT WARRANTIES OR CONDITIONS OF ANY KIND, either express or implied.
See the License for the specific language governing permissions and
limitations under the License.
*/

package models

import (
	"database/sql"
	"encoding/json"
	"fmt"
	"strings"
	"time"

	log "github.com/sirupsen/logrus"
	"gorm.io/gorm"

	"paddleflow/pkg/apiserver/common"
	"paddleflow/pkg/common/database"
	"paddleflow/pkg/common/logger"
	"paddleflow/pkg/common/schema"
)

type Run struct {
	Pk             int64                  `gorm:"primaryKey;autoIncrement;not null" json:"-"`
	ID             string                 `gorm:"type:varchar(60);not null"         json:"runID"`
	Name           string                 `gorm:"type:varchar(60);not null"         json:"name"`
	Source         string                 `gorm:"type:varchar(256);not null"        json:"source"` // pipelineID or yamlPath
	UserName       string                 `gorm:"type:varchar(60);not null"         json:"username"`
	FsID           string                 `gorm:"type:varchar(60);not null"         json:"-"`
	FsName         string                 `gorm:"type:varchar(60);not null"         json:"fsname"`
	Description    string                 `gorm:"type:text;size:65535;not null"     json:"description"`
<<<<<<< HEAD
	ParamJson      string                 `gorm:"type:text;size:65535"              json:"-"`
=======
	ParametersJson string                 `gorm:"type:text;size:65535"              json:"-"`
>>>>>>> dd956a03
	Parameters     map[string]interface{} `gorm:"-"                                 json:"parameters"`
	RunYaml        string                 `gorm:"type:text;size:65535"              json:"runYaml"`
	WorkflowSource schema.WorkflowSource  `gorm:"-"                                 json:"-"` // RunYaml's dynamic struct
	Runtime        schema.RuntimeView     `gorm:"-"                                 json:"runtime"`
	PostProcess    schema.PostProcessView `gorm:"-"                                 json:"postProcess"`
	FailureOptions schema.FailureOptions  `gorm:"-"                                 json:"failureOptions"`
<<<<<<< HEAD
	ImageUrl       string                 `gorm:"type:varchar(128)"                 json:"imageUrl"`
=======
	DockerEnv      string                 `gorm:"type:varchar(128)"                 json:"dockerEnv"`
>>>>>>> dd956a03
	Entry          string                 `gorm:"type:varchar(256)"                 json:"entry"`
	Disabled       string                 `gorm:"type:text;size:65535"              json:"disabled"`
	Message        string                 `gorm:"type:text;size:65535"              json:"runMsg"`
	Status         string                 `gorm:"type:varchar(32)"                  json:"status"` // StatusRun%%%
	RunCachedIDs   string                 `gorm:"type:text;size:65535"              json:"runCachedIDs"`
	CreateTime     string                 `gorm:"-"                                 json:"createTime"`
	ActivateTime   string                 `gorm:"-"                                 json:"activateTime"`
	UpdateTime     string                 `gorm:"-"                                 json:"updateTime,omitempty"`
	CreatedAt      time.Time              `                                         json:"-"`
	ActivatedAt    sql.NullTime           `                                         json:"-"`
	UpdatedAt      time.Time              `                                         json:"-"`
	DeletedAt      gorm.DeletedAt         `gorm:"index"                             json:"-"`
}

func (Run) TableName() string {
	return "run"
}

func (r *Run) GetRunCacheIDList() []string {
	res := strings.Split(r.RunCachedIDs, common.SeparatorComma)
	// 去掉空字符串
	for i := 0; i < len(res); i++ {
		if res[i] == "" {
			res = append(res[:i], res[i+1:]...)
			i--
		}
	}
	return res
}

func (r *Run) Encode() error {
	// encode param
	if r.Parameters != nil {
		paramRaw, err := json.Marshal(r.Parameters)
		if err != nil {
			logger.LoggerForRun(r.ID).Errorf("encode run param failed. error:%v", err)
			return err
		}
<<<<<<< HEAD
		r.ParamJson = string(paramRaw)
=======
		r.ParametersJson = string(paramRaw)
>>>>>>> dd956a03
	}
	return nil
}

func (r *Run) decode() error {
	// decode WorkflowSource
	workflowSource, err := schema.ParseWorkflowSource([]byte(r.RunYaml))
	if err != nil {
		return err
	}
	r.WorkflowSource = workflowSource

<<<<<<< HEAD
=======
	r.validateFailureOptions()

>>>>>>> dd956a03
	// 由于在所有获取Run的函数中，都需要进行decode，因此Runtime和PostProcess的赋值也在decode中进行
	if err := r.validateRuntimeAndPostProcess(); err != nil {
		return err
	}

	// decode param
<<<<<<< HEAD
	if len(r.ParamJson) > 0 {
		param := map[string]interface{}{}
		if err := json.Unmarshal([]byte(r.ParamJson), &param); err != nil {
=======
	if len(r.ParametersJson) > 0 {
		param := map[string]interface{}{}
		if err := json.Unmarshal([]byte(r.ParametersJson), &param); err != nil {
>>>>>>> dd956a03
			logger.LoggerForRun(r.ID).Errorf("decode run param failed. error:%v", err)
			return err
		}
		r.Parameters = param
	}
	// format time
	r.CreateTime = r.CreatedAt.Format("2006-01-02 15:04:05")
	r.UpdateTime = r.UpdatedAt.Format("2006-01-02 15:04:05")
	if r.ActivatedAt.Valid {
		r.ActivateTime = r.ActivatedAt.Time.Format("2006-01-02 15:04:05")
	}
	return nil
}

<<<<<<< HEAD
=======
func (r *Run) validateFailureOptions() {
	if r.WorkflowSource.FailureOptions.Strategy == "" && r.FailureOptions.Strategy == "" {
		r.FailureOptions.Strategy = schema.FailureStrategyFailFast
	}
}

>>>>>>> dd956a03
// validate runtime and postProcess
func (r *Run) validateRuntimeAndPostProcess() error {
	if r.Runtime == nil {
		r.Runtime = schema.RuntimeView{}
	}
	if r.PostProcess == nil {
		r.PostProcess = schema.PostProcessView{}
	}
	// 从数据库中获取该Run的所有Step发起的Job
	runJobs, err := GetRunJobsOfRun(logger.LoggerForRun(r.ID), r.ID)
	if err != nil {
		return err
	}
<<<<<<< HEAD
	postStepNameList := []string{}
	for name := range r.WorkflowSource.PostProcess {
		postStepNameList = append(postStepNameList, name)
	}
	// 将所有run_job转换成JobView之后，赋值给Runtime和PostProcess
	for _, job := range runJobs {
		isPost := false
		for _, name := range postStepNameList {
			if name == job.Name {
				isPost = true
				break
			}
		}
		if isPost {
			jobView := job.ParseJobView(r.WorkflowSource.PostProcess[job.StepName])
			r.PostProcess[job.StepName] = jobView
		} else {
			jobView := job.ParseJobView(r.WorkflowSource.EntryPoints[job.StepName])
			r.Runtime[job.StepName] = jobView
=======
	// 将所有run_job转换成JobView之后，赋值给Runtime和PostProcess
	for _, job := range runJobs {
		if step, ok := r.WorkflowSource.PostProcess[job.StepName]; ok {
			jobView := job.ParseJobView(step)
			r.PostProcess[job.StepName] = jobView
		} else if step, ok := r.WorkflowSource.EntryPoints[job.StepName]; ok {
			jobView := job.ParseJobView(step)
			r.Runtime[job.StepName] = jobView
		} else {
			return fmt.Errorf("cannot find step[%s] in either entry_points or post_process", job.StepName)
>>>>>>> dd956a03
		}
	}
	return nil
}

func CreateRun(logEntry *log.Entry, run *Run) (string, error) {
	logEntry.Debugf("begin create run:%+v", run)
	err := withTransaction(database.DB, func(tx *gorm.DB) error {
		result := tx.Model(&Run{}).Create(run)
		if result.Error != nil {
			logEntry.Errorf("create run failed. run:%v, error:%s",
				run, result.Error.Error())
			return result.Error
		}
		run.ID = common.PrefixRun + fmt.Sprintf("%06d", run.Pk)
		logEntry.Debugf("created run with pk[%d], runID[%s]", run.Pk, run.ID)
		// update ID
		result = tx.Model(&Run{}).Where("pk = ?", run.Pk).Update("id", run.ID)
		if result.Error != nil {
			logEntry.Errorf("back filling runID failed. pk[%d], error:%v",
				run.Pk, result.Error)
			return result.Error
		}
		return nil
	})

	return run.ID, err
}

func UpdateRunStatus(logEntry *log.Entry, runID, status string) error {
	logEntry.Debugf("begin update run status. runID:%s, status:%s", runID, status)
	tx := database.DB.Model(&Run{}).Where("id = ?", runID).Update("status", status)
	if tx.Error != nil {
		logEntry.Errorf("update run status failed. runID:%s, error:%s",
			runID, tx.Error.Error())
		return tx.Error
	}
	return nil
}

func UpdateRun(logEntry *log.Entry, runID string, run Run) error {
	logEntry.Debugf("begin update run run. runID:%s", runID)
	tx := database.DB.Model(&Run{}).Where("id = ?", runID).Updates(run)
	if tx.Error != nil {
		logEntry.Errorf("update run failed. runID:%s, error:%s",
			runID, tx.Error.Error())
		return tx.Error
	}
	return nil
}

func DeleteRun(logEntry *log.Entry, runID string) error {
	logEntry.Debugf("begin delete run. runID:%s", runID)
	err := withTransaction(database.DB, func(tx *gorm.DB) error {
		result := database.DB.Model(&RunJob{}).Unscoped().Where("run_id = ?", runID).Delete(&RunJob{})
		if result.Error != nil {
			logEntry.Errorf("delete run_job before deleting run failed. runID:%s, error:%s",
				runID, result.Error.Error())
			return result.Error
		}
		result = database.DB.Model(&Run{}).Unscoped().Where("id = ?", runID).Delete(&Run{})
		if result.Error != nil {
			logEntry.Errorf("delete run failed. runID:%s, error:%s",
				runID, result.Error.Error())
			return result.Error
		}
		return nil
	})
	return err
}

func GetRunByID(logEntry *log.Entry, runID string) (Run, error) {
	logEntry.Debugf("begin get run. runID:%s", runID)
	var run Run
	tx := database.DB.Model(&Run{}).Where("id = ?", runID).First(&run)
	if tx.Error != nil {
		logEntry.Errorf("get run failed. runID:%s, error:%s",
			runID, tx.Error.Error())
		return Run{}, tx.Error
	}
	if err := run.decode(); err != nil {
		return run, err
	}
	return run, nil
}

func ListRun(logEntry *log.Entry, pk int64, maxKeys int, userFilter, fsFilter, runFilter, nameFilter []string) ([]Run, error) {
	logEntry.Debugf("begin list run. ")
	tx := database.DB.Model(&Run{}).Where("pk > ?", pk)
	if len(userFilter) > 0 {
		tx = tx.Where("user_name IN (?)", userFilter)
	}
	if len(fsFilter) > 0 {
		tx = tx.Where("fs_name IN (?)", fsFilter)
	}
	if len(runFilter) > 0 {
		tx = tx.Where("id IN (?)", runFilter)
	}
	if len(nameFilter) > 0 {
		tx = tx.Where("name IN (?)", nameFilter)
	}
	if maxKeys > 0 {
		tx = tx.Limit(maxKeys)
	}
	var runList []Run
	tx = tx.Find(&runList)
	if tx.Error != nil {
		logEntry.Errorf("list run failed. Filters: user{%v}, fs{%v}, run{%v}, name{%v}. error:%s",
			userFilter, fsFilter, runFilter, nameFilter, tx.Error.Error())
		return []Run{}, tx.Error
	}
	for i := range runList {
		if err := runList[i].decode(); err != nil {
			return nil, err
		}
	}
	return runList, nil
}

func GetLastRun(logEntry *log.Entry) (Run, error) {
	logEntry.Debugf("get last run. ")
	run := Run{}
	tx := database.DB.Model(&Run{}).Last(&run)
	if tx.Error != nil {
		logEntry.Errorf("get last run failed. error:%s", tx.Error.Error())
		return Run{}, tx.Error
	}
	if err := run.decode(); err != nil {
		return Run{}, err
	}
	return run, nil
}

func GetRunCount(logEntry *log.Entry) (int64, error) {
	logEntry.Debugf("get run count")
	var count int64
	tx := database.DB.Model(&Run{}).Count(&count)
	if tx.Error != nil {
		logEntry.Errorf("get run count failed. error:%s", tx.Error.Error())
		return 0, tx.Error
	}
	return count, nil
}

func ListRunsByStatus(logEntry *log.Entry, statusList []string) ([]Run, error) {
	logEntry.Debugf("begin list runs by status [%v]", statusList)
	runList := make([]Run, 0)
	tx := database.DB.Model(&Run{}).Where("status IN (?)", statusList).Find(&runList)
	if tx.Error != nil {
		logEntry.Errorf("list runs by status [%v] failed. error:%s", statusList, tx.Error.Error())
		return runList, tx.Error
	}
	for i := range runList {
		if err := runList[i].decode(); err != nil {
			return nil, err
		}
	}
	return runList, nil
}<|MERGE_RESOLUTION|>--- conflicted
+++ resolved
@@ -41,22 +41,14 @@
 	FsID           string                 `gorm:"type:varchar(60);not null"         json:"-"`
 	FsName         string                 `gorm:"type:varchar(60);not null"         json:"fsname"`
 	Description    string                 `gorm:"type:text;size:65535;not null"     json:"description"`
-<<<<<<< HEAD
-	ParamJson      string                 `gorm:"type:text;size:65535"              json:"-"`
-=======
 	ParametersJson string                 `gorm:"type:text;size:65535"              json:"-"`
->>>>>>> dd956a03
 	Parameters     map[string]interface{} `gorm:"-"                                 json:"parameters"`
 	RunYaml        string                 `gorm:"type:text;size:65535"              json:"runYaml"`
 	WorkflowSource schema.WorkflowSource  `gorm:"-"                                 json:"-"` // RunYaml's dynamic struct
 	Runtime        schema.RuntimeView     `gorm:"-"                                 json:"runtime"`
 	PostProcess    schema.PostProcessView `gorm:"-"                                 json:"postProcess"`
 	FailureOptions schema.FailureOptions  `gorm:"-"                                 json:"failureOptions"`
-<<<<<<< HEAD
-	ImageUrl       string                 `gorm:"type:varchar(128)"                 json:"imageUrl"`
-=======
 	DockerEnv      string                 `gorm:"type:varchar(128)"                 json:"dockerEnv"`
->>>>>>> dd956a03
 	Entry          string                 `gorm:"type:varchar(256)"                 json:"entry"`
 	Disabled       string                 `gorm:"type:text;size:65535"              json:"disabled"`
 	Message        string                 `gorm:"type:text;size:65535"              json:"runMsg"`
@@ -95,11 +87,7 @@
 			logger.LoggerForRun(r.ID).Errorf("encode run param failed. error:%v", err)
 			return err
 		}
-<<<<<<< HEAD
-		r.ParamJson = string(paramRaw)
-=======
 		r.ParametersJson = string(paramRaw)
->>>>>>> dd956a03
 	}
 	return nil
 }
@@ -112,26 +100,17 @@
 	}
 	r.WorkflowSource = workflowSource
 
-<<<<<<< HEAD
-=======
 	r.validateFailureOptions()
 
->>>>>>> dd956a03
 	// 由于在所有获取Run的函数中，都需要进行decode，因此Runtime和PostProcess的赋值也在decode中进行
 	if err := r.validateRuntimeAndPostProcess(); err != nil {
 		return err
 	}
 
 	// decode param
-<<<<<<< HEAD
-	if len(r.ParamJson) > 0 {
-		param := map[string]interface{}{}
-		if err := json.Unmarshal([]byte(r.ParamJson), &param); err != nil {
-=======
 	if len(r.ParametersJson) > 0 {
 		param := map[string]interface{}{}
 		if err := json.Unmarshal([]byte(r.ParametersJson), &param); err != nil {
->>>>>>> dd956a03
 			logger.LoggerForRun(r.ID).Errorf("decode run param failed. error:%v", err)
 			return err
 		}
@@ -146,15 +125,12 @@
 	return nil
 }
 
-<<<<<<< HEAD
-=======
 func (r *Run) validateFailureOptions() {
 	if r.WorkflowSource.FailureOptions.Strategy == "" && r.FailureOptions.Strategy == "" {
 		r.FailureOptions.Strategy = schema.FailureStrategyFailFast
 	}
 }
 
->>>>>>> dd956a03
 // validate runtime and postProcess
 func (r *Run) validateRuntimeAndPostProcess() error {
 	if r.Runtime == nil {
@@ -168,27 +144,6 @@
 	if err != nil {
 		return err
 	}
-<<<<<<< HEAD
-	postStepNameList := []string{}
-	for name := range r.WorkflowSource.PostProcess {
-		postStepNameList = append(postStepNameList, name)
-	}
-	// 将所有run_job转换成JobView之后，赋值给Runtime和PostProcess
-	for _, job := range runJobs {
-		isPost := false
-		for _, name := range postStepNameList {
-			if name == job.Name {
-				isPost = true
-				break
-			}
-		}
-		if isPost {
-			jobView := job.ParseJobView(r.WorkflowSource.PostProcess[job.StepName])
-			r.PostProcess[job.StepName] = jobView
-		} else {
-			jobView := job.ParseJobView(r.WorkflowSource.EntryPoints[job.StepName])
-			r.Runtime[job.StepName] = jobView
-=======
 	// 将所有run_job转换成JobView之后，赋值给Runtime和PostProcess
 	for _, job := range runJobs {
 		if step, ok := r.WorkflowSource.PostProcess[job.StepName]; ok {
@@ -199,7 +154,6 @@
 			r.Runtime[job.StepName] = jobView
 		} else {
 			return fmt.Errorf("cannot find step[%s] in either entry_points or post_process", job.StepName)
->>>>>>> dd956a03
 		}
 	}
 	return nil
